--- conflicted
+++ resolved
@@ -26,11 +26,7 @@
 const (
 	Development = "development"
 	Agent       = "jfrog-client-go"
-<<<<<<< HEAD
-	Version     = "1.31.1"
-=======
 	Version     = "1.31.2"
->>>>>>> c761a2d1
 )
 
 // In order to limit the number of items loaded from a reader into the memory, we use a buffers with this size limit.
